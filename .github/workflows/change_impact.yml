--- conflicted
+++ resolved
@@ -40,24 +40,12 @@
           cargo build --release
           cp target/release/reqflow ./reqflow
 
-
-<<<<<<< HEAD
-      - name: Fetch base branch
-        run: |
-          git fetch origin ${{ github.event.pull_request.base.ref }}
-
-      - name: Compute merge base commit
-        id: base_commit
-        run: |
-          BASE_COMMIT=$(git merge-base origin/$GITHUB_BASE_REF)
-=======
       - name: Compute merge base commit
         id: base_commit
         run: |
           BASE_BRANCH=${GITHUB_BASE_REF:-${{ github.event.issue.pull_request.base.ref }}}
           git fetch origin "$BASE_BRANCH"
           BASE_COMMIT=$(git merge-base origin/"$BASE_BRANCH" HEAD)
->>>>>>> 7c949ce8
           echo "Base commit: $BASE_COMMIT"
           echo "BASE_COMMIT=$BASE_COMMIT" >> $GITHUB_ENV
 
