--- conflicted
+++ resolved
@@ -30,13 +30,10 @@
           ref: ${{ github.event.issue.pull_request.head.ref }}
           fetch-depth: 0  # needed for full commit history
               
-<<<<<<< HEAD
-=======
       - name: Show current commit
         run: |
           echo "Current HEAD: $(git rev-parse HEAD)"
               
->>>>>>> 7abcf62c
 
       - name: Install Rust toolchain
         uses: actions-rs/toolchain@v1
@@ -61,14 +58,10 @@
           echo "Base commit: $BASE_COMMIT"
           echo "BASE_COMMIT=$BASE_COMMIT" >> $GITHUB_ENV
 
-<<<<<<< HEAD
-
-=======
       - name: Ensure PR branch remains checked out
         run: |
           git checkout ${{ github.event.issue.pull_request.head.ref }}
           echo "Checked out branch: $(git rev-parse HEAD)"
->>>>>>> 7abcf62c
 
       - name: Show current commit
         run: |
