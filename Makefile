--- conflicted
+++ resolved
@@ -76,8 +76,6 @@
 	@echo "   1. Create tag v$(VERSION)"
 	@echo "   2. Trigger release workflow"
 	@echo "   3. Build and publish binaries"
-<<<<<<< HEAD
-=======
 
 # Manual tag creation (backup method)
 release-tag:
@@ -92,7 +90,6 @@
 	git tag -a v$(VERSION) -m "Release version v$(VERSION)"
 	git push origin v$(VERSION)
 	@echo "Release v$(VERSION) tagged and pushed from release!"
->>>>>>> 04ba51a1
 
 create_tag:
 	@echo "Creating tag..."
