[workspace]
members = [
    "core",
    "cli",
]
resolver = "2"

[workspace.package]
<<<<<<< HEAD
version = "0.3.2"
=======
version = "0.3.8"
>>>>>>> 22f3505e
edition = "2021"
rust-version = "1.86"
license = "Apache-2.0"
authors = ["Ilija Ljubicic <iliya.ljubicic@gmail.com>"]
description = "An agile Model-Based Systems Engineering (MBSE) framework designed to integrate with Git workflows"
repository = "https://github.com/ilijaljubicic/Reqvire"
homepage = "https://github.com/ilijaljubicic/Reqvire"
documentation = "https://github.com/ilijaljubicic/Reqvire#readme"

[workspace.dependencies]
clap = { version = "4.4", features = ["derive"] }
pulldown-cmark = "0.9"
regex = "1.9"
camino = "1.1"
maud = "0.25"
anyhow = "1.0"
thiserror = "1.0"
walkdir = "2.4"
lazy_static = "1.4"
rayon = "1.8"
log = "0.4"
env_logger = "0.10"
serde = { version = "1.0", features = ["derive"] }
serde_json = "1.0"
serde_yml = "0.0.12"
pathdiff = "0.2"
termcolor = "1.4"
globset = "0.4.16"
rustc-hash = "1.1"
difference = "2.0"
reqvire = { path = "core" }
once_cell = "1.19"


# dev dependencies
assert_fs   = "1.0"
predicates  = "3.0"
tempfile    = "3.8"
serial_test = "0.5"
<|MERGE_RESOLUTION|>--- conflicted
+++ resolved
@@ -6,11 +6,7 @@
 resolver = "2"
 
 [workspace.package]
-<<<<<<< HEAD
-version = "0.3.2"
-=======
 version = "0.3.8"
->>>>>>> 22f3505e
 edition = "2021"
 rust-version = "1.86"
 license = "Apache-2.0"
